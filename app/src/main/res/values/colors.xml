--- conflicted
+++ resolved
@@ -2,11 +2,8 @@
 <resources>
     <color name="black">#FF000000</color>
     <color name="white">#FFFFFFFF</color>
-<<<<<<< HEAD
+    <color name="Super_red">#911704</color>
+    <color name="android_purple">#D3BAFD</color>
     <color name="green">#8DEF80</color>
     <color name="red">#FF746C</color>
-=======
-    <color name="Super_red">#911704</color>
-    <color name="android_purple">#D3BAFD</color>
->>>>>>> e199a4c0
 </resources>