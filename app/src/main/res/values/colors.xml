--- conflicted
+++ resolved
@@ -4,11 +4,6 @@
     <color name="white">#FFFFFFFF</color>
     <color name="fat_orange">#F4A261</color>
     <color name="android_purple">#D3BAFD</color>
-<<<<<<< HEAD
-    <color name="green">#8DEF80</color>
-    <color name="red">#FF746C</color>
-=======
     <color name="main">#F4A261</color>
     <color name="onMain">#FFF8F0</color>
->>>>>>> 90ed6ee0
 </resources>