package com.example.humanreactor

import android.app.Activity
import android.content.Intent
import android.graphics.Bitmap
import android.os.Bundle
import android.os.CountDownTimer
import android.util.Log
import android.view.View
import android.widget.Button
import android.widget.TextView
import androidx.appcompat.app.AppCompatActivity
import androidx.constraintlayout.widget.ConstraintLayout
import androidx.recyclerview.widget.LinearLayoutManager
import androidx.recyclerview.widget.RecyclerView
import com.example.humanreactor.aiQuestion.DataManager
import com.example.humanreactor.aiQuestion.OptionAdapter
import com.example.humanreactor.aiQuestion.SelectTypeAcitivity
import com.google.ai.client.generativeai.BuildConfig
import com.google.ai.client.generativeai.GenerativeModel
import com.google.ai.client.generativeai.type.content
import kotlinx.coroutines.MainScope
import kotlinx.coroutines.launch
import okhttp3.*
import okhttp3.MediaType.Companion.toMediaTypeOrNull
import org.json.JSONArray
import org.json.JSONObject
import java.io.IOException


class AIQuestionActivity : AppCompatActivity() {

   private lateinit var optionAdapter: OptionAdapter

    override fun onCreate(savedInstanceState: Bundle?) {
        super.onCreate(savedInstanceState)
        setContentView(R.layout.ai_question_choosing)

        // initialize recyclerview
        val optionsRecyclerView = findViewById<RecyclerView>(R.id.ai_question_language_choosing)
        val nextButton = findViewById<Button>(R.id.ai_question_language_start)

<<<<<<< HEAD
        // initally disable next button until selction is made
        nextButton.isEnabled = false
=======
    public fun modelCall(){
        val generativeModel = GenerativeModel(
            modelName = "gemini-1.5-pro-latest",
            apiKey = ""
>>>>>>> e199a4c0

        // set up language options
        val language_options = listOf("English", "中文")

        // set up adapter
        optionAdapter = OptionAdapter(language_options) { _, selectedOptions ->
            // update data class with selections
            DataManager.selectionData.language = selectedOptions

            // enable the start button
            nextButton.isEnabled = true
        }

        // set up the RecyclerView
        optionsRecyclerView.layoutManager = LinearLayoutManager(this)
        optionsRecyclerView.adapter = optionAdapter

        // set up the next button to navigate to second activity
        nextButton.setOnClickListener {
            val intent = Intent(this, SelectTypeAcitivity::class.java)
            startActivity(intent)
        }

    }


}
<|MERGE_RESOLUTION|>--- conflicted
+++ resolved
@@ -1,21 +1,10 @@
 package com.example.humanreactor
 
-import android.app.Activity
-import android.content.Intent
 import android.graphics.Bitmap
 import android.os.Bundle
-import android.os.CountDownTimer
 import android.util.Log
-import android.view.View
-import android.widget.Button
 import android.widget.TextView
 import androidx.appcompat.app.AppCompatActivity
-import androidx.constraintlayout.widget.ConstraintLayout
-import androidx.recyclerview.widget.LinearLayoutManager
-import androidx.recyclerview.widget.RecyclerView
-import com.example.humanreactor.aiQuestion.DataManager
-import com.example.humanreactor.aiQuestion.OptionAdapter
-import com.example.humanreactor.aiQuestion.SelectTypeAcitivity
 import com.google.ai.client.generativeai.BuildConfig
 import com.google.ai.client.generativeai.GenerativeModel
 import com.google.ai.client.generativeai.type.content
@@ -27,52 +16,119 @@
 import org.json.JSONObject
 import java.io.IOException
 
-
 class AIQuestionActivity : AppCompatActivity() {
 
-   private lateinit var optionAdapter: OptionAdapter
+    private lateinit var questionTextView: TextView
+    private lateinit var savedQuestion:String
+    private val client = OkHttpClient()
 
     override fun onCreate(savedInstanceState: Bundle?) {
         super.onCreate(savedInstanceState)
-        setContentView(R.layout.ai_question_choosing)
+        setContentView(R.layout.ai_question_layout)
 
-        // initialize recyclerview
-        val optionsRecyclerView = findViewById<RecyclerView>(R.id.ai_question_language_choosing)
-        val nextButton = findViewById<Button>(R.id.ai_question_language_start)
+        questionTextView = findViewById(R.id.fast_reaction_question_display)
+        modelCall()
+//        fetchQuestion()
+    }
 
-<<<<<<< HEAD
-        // initally disable next button until selction is made
-        nextButton.isEnabled = false
-=======
     public fun modelCall(){
         val generativeModel = GenerativeModel(
             modelName = "gemini-1.5-pro-latest",
             apiKey = ""
->>>>>>> e199a4c0
 
-        // set up language options
-        val language_options = listOf("English", "中文")
 
-        // set up adapter
-        optionAdapter = OptionAdapter(language_options) { _, selectedOptions ->
-            // update data class with selections
-            DataManager.selectionData.language = selectedOptions
+        )
 
-            // enable the start button
-            nextButton.isEnabled = true
-        }
-
-        // set up the RecyclerView
-        optionsRecyclerView.layoutManager = LinearLayoutManager(this)
-        optionsRecyclerView.adapter = optionAdapter
-
-        // set up the next button to navigate to second activity
-        nextButton.setOnClickListener {
-            val intent = Intent(this, SelectTypeAcitivity::class.java)
-            startActivity(intent)
+        val prompt = "我想要你設計出一條關於求職相關的題目，必需足夠刁鑽，也不能太複雜令我可以在五秒内作答，限制30字以内，不能有選擇題"
+        //resolving the concerancy issue
+        MainScope().launch{
+            val response = generativeModel.generateContent(prompt)
+            savedQuestion = response.toString()
+            questionTextView.text = response.text
         }
 
     }
 
 
-}
+    // Fetching a question using Gemini AI API
+    private fun fetchQuestion() {
+        // Construct the request body according to Gemini API's expected format
+        val jsonBody = JSONObject().apply {
+            put("contents", JSONObject().apply {
+                put("parts", JSONArray().put(
+                    JSONObject().apply {
+                        put("text", "我想要你設計出一條關於逃生技巧的題目，我需要在五秒内作答")
+                    }
+                ))
+            })
+        }
+
+        val requestBody = RequestBody.create(
+            "application/json".toMediaTypeOrNull(),
+            jsonBody.toString()
+        )
+
+        val request = Request.Builder()
+            .url("https://generativelanguage.googleapis.com/v1beta/models/gemini-pro:generateContent?key=AIzaSyBB-qR26rDkBT96zzDNR0PZEMlOfHKB4Rc")
+            .post(requestBody)
+            .build()
+
+        client.newCall(request).enqueue(object : Callback {
+            override fun onFailure(call: Call, e: IOException) {
+                runOnUiThread {
+                    questionTextView.text = "API 請求失敗: ${e.message}"
+                    Log.e("API_REQUEST_ERROR", "Request failed", e)
+                }
+            }
+
+            override fun onResponse(call: Call, response: Response) {
+                val responseBody = response.body?.string()
+                if (responseBody != null) {
+                    try {
+                        val jsonResponse = JSONObject(responseBody)
+
+                        // Log the full response for debugging
+                        Log.d("API_RESPONSE", responseBody)
+
+                        // Extract the question
+                        val question = extractQuestionFromResponse(jsonResponse)
+
+                        runOnUiThread {
+                            questionTextView.text = question
+                        }
+                    } catch (e: Exception) {
+                        runOnUiThread {
+                            questionTextView.text = "解析錯誤: ${e.message}"
+                            Log.e("API_PARSE_ERROR", "Error parsing response", e)
+                        }
+                    }
+                } else {
+                    runOnUiThread {
+                        questionTextView.text = "回應為空"
+                    }
+                }
+            }
+        })
+    }
+
+    // Helper function to extract question from different possible response formats
+    private fun extractQuestionFromResponse(jsonResponse: JSONObject): String {
+        return when {
+            jsonResponse.has("candidates") -> {
+                val candidates = jsonResponse.getJSONArray("candidates")
+                if (candidates.length() > 0) {
+                    val firstCandidate = candidates.getJSONObject(0)
+                    firstCandidate.getJSONObject("content")
+                        .getJSONArray("parts")
+                        .getJSONObject(0)
+                        .getString("text")
+                        .trim()
+                } else "無法找到問題"
+            }
+            jsonResponse.has("generatedContent") -> {
+                jsonResponse.getString("generatedContent").trim()
+            }
+            else -> "無法解析問題"
+        }
+    }
+}